--- conflicted
+++ resolved
@@ -35,12 +35,11 @@
 	config *Config // contains a number of options
 
 	nobackupFile string // don't backup directory when this file name is found
-<<<<<<< HEAD
-
-	excludeByAttribute bool // don't backup file based on file attribute
-=======
-	filtersFile string  // the path to the filters file
->>>>>>> 3fd3f6b2
+
+  filtersFile string  // the path to the filters file
+
+  excludeByAttribute bool // don't backup file based on file attribute
+
 }
 
 func (manager *BackupManager) SetDryRun(dryRun bool) {
@@ -50,11 +49,7 @@
 // CreateBackupManager creates a backup manager using the specified 'storage'.  'snapshotID' is a unique id to
 // identify snapshots created for this repository.  'top' is the top directory of the repository.  'password' is the
 // master key which can be nil if encryption is not enabled.
-<<<<<<< HEAD
-func CreateBackupManager(snapshotID string, storage Storage, top string, password string, nobackupFile string, excludeByAttribute bool) *BackupManager {
-=======
-func CreateBackupManager(snapshotID string, storage Storage, top string, password string, nobackupFile string, filtersFile string) *BackupManager {
->>>>>>> 3fd3f6b2
+func CreateBackupManager(snapshotID string, storage Storage, top string, password string, nobackupFile string, filtersFile string, excludeByAttribute bool) *BackupManager {
 
 	config, _, err := DownloadConfig(storage, password)
 	if err != nil {
@@ -77,12 +72,10 @@
 		config: config,
 
 		nobackupFile: nobackupFile,
-<<<<<<< HEAD
-
-		excludeByAttribute: excludeByAttribute,
-=======
-		filtersFile: filtersFile,
->>>>>>> 3fd3f6b2
+
+    filtersFile: filtersFile,
+
+    excludeByAttribute: excludeByAttribute,
 	}
 
 	if IsDebugging() {
@@ -219,12 +212,8 @@
 	defer DeleteShadowCopy()
 
 	LOG_INFO("BACKUP_INDEXING", "Indexing %s", top)
-<<<<<<< HEAD
-	localSnapshot, skippedDirectories, skippedFiles, err := CreateSnapshotFromDirectory(manager.snapshotID, shadowTop, manager.nobackupFile, manager.excludeByAttribute)
-=======
 	localSnapshot, skippedDirectories, skippedFiles, err := CreateSnapshotFromDirectory(manager.snapshotID, shadowTop,
-		                                                                                manager.nobackupFile, manager.filtersFile)
->>>>>>> 3fd3f6b2
+		                                                                                manager.nobackupFile, manager.filtersFile, manager.excludeByAttribute)
 	if err != nil {
 		LOG_ERROR("SNAPSHOT_LIST", "Failed to list the directory %s: %v", top, err)
 		return false
@@ -806,12 +795,8 @@
 	remoteSnapshot := manager.SnapshotManager.DownloadSnapshot(manager.snapshotID, revision)
 	manager.SnapshotManager.DownloadSnapshotContents(remoteSnapshot, patterns, true)
 
-<<<<<<< HEAD
-	localSnapshot, _, _, err := CreateSnapshotFromDirectory(manager.snapshotID, top, manager.nobackupFile, manager.excludeByAttribute)
-=======
 	localSnapshot, _, _, err := CreateSnapshotFromDirectory(manager.snapshotID, top, manager.nobackupFile,
-		                                                    manager.filtersFile)
->>>>>>> 3fd3f6b2
+		                                                    manager.filtersFile, manager.excludeByAttribute)
 	if err != nil {
 		LOG_ERROR("SNAPSHOT_LIST", "Failed to list the repository: %v", err)
 		return 0
